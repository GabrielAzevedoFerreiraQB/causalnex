--- conflicted
+++ resolved
@@ -1,16 +1,12 @@
 # Upcoming release
 
-<<<<<<< HEAD
 * adding dynotears (`from_numpy_dynamic`, an algorithm for structure learning on Dynamic Bayesian Networks)
-
-=======
 * Add a count data type to the data generator using a zero-inflated Poisson
 * Set bounds/max class imbalance for binary features for the data generators
 * Add non-linear data generators for multiple data types
 * Added Pytorch implementation for NOTEARS MLP which is much faster (Only supporting linear structure learning for now)
 * Added StructureRegressor sklearn interface using the Pytorch NOTEARS implementation.
 * Hotfix for data_gen system. Fixes issues with root node initialization.
->>>>>>> 392d6eee
 
 # Release 0.7.0
 
